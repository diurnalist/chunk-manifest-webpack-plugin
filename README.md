# chunk-manifest-webpack-plugin

Allows exporting a JSON file that maps chunk ids to their resulting asset files. Webpack can then read this mapping, assuming it is provided somehow on the client, instead of storing a mapping (with chunk asset hashes) in the bootstrap script, which allows to actually leverage long-term caching.

## Usage

Install via npm:

```shell
npm install --save-dev chunk-manifest-webpack-plugin
```

Install via yarn:

```shell
yarn add --dev chunk-manifest-webpack-plugin
```

And then require and provide to webpack:

```javascript
// in webpack.config.js or similar
const ChunkManifestPlugin = require('chunk-manifest-webpack-plugin');

module.exports = {
  // your config values here
  plugins: [
    new ChunkManifestPlugin({
<<<<<<< HEAD
      filename: 'manifest.json',
      manifestVariable: 'webpackManifest'
=======
      filename: "manifest.json",
      manifestVariable: "webpackManifest",
      inlineManifest: false
>>>>>>> e8e79f70
    })
  ]
};
```

### Options

#### `filename`

Where the manifest will be exported to on bundle compilation. This will be relative to the main webpack output directory. Default = `"manifest.json"`

#### `manifestVariable`

What JS variable on the client webpack should refer to when requiring chunks. Default = `"webpackManifest"`

#### `inlineManifest`

Whether or not to write the manifest output into the [html-webpack-plugin](https://github.com/ampedandwired/html-webpack-plugin). Default = `false`

```html
// index.ejs
<body>
    <!-- app -->
    <%= htmlWebpackPlugin.files.webpackManifest %>
</body>
```<|MERGE_RESOLUTION|>--- conflicted
+++ resolved
@@ -26,14 +26,9 @@
   // your config values here
   plugins: [
     new ChunkManifestPlugin({
-<<<<<<< HEAD
       filename: 'manifest.json',
-      manifestVariable: 'webpackManifest'
-=======
-      filename: "manifest.json",
-      manifestVariable: "webpackManifest",
+      manifestVariable: 'webpackManifest',
       inlineManifest: false
->>>>>>> e8e79f70
     })
   ]
 };
